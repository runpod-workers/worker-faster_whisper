--- conflicted
+++ resolved
@@ -1,13 +1,11 @@
 INPUT_VALIDATIONS = {
     'audio': {
         'type': str,
-<<<<<<< HEAD
-        'required': False
+        'required': False,
+        'default': None
     },
     'audio_data': {
         'type': list,
-        'required': False
-=======
         'required': False,
         'default': None
     },
@@ -15,7 +13,6 @@
         'type': str,
         'required': False,
         'default': None
->>>>>>> 75c67ed1
     },
     'model': {
         'type': str,
