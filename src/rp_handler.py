"""
rp_handler.py for runpod worker

rp_debugger:
- Utility that provides additional debugging information.
The handler must be called with --rp_debugger flag to enable it.
"""
import base64
import tempfile

from rp_schema import INPUT_VALIDATIONS
from runpod.serverless.utils import download_files_from_urls, rp_cleanup, rp_debugger
from runpod.serverless.utils.rp_validator import validate
import runpod
import predict


MODEL = predict.Predictor()
MODEL.setup()


def base64_to_tempfile(base64_file: str) -> str:
    '''
    Convert base64 file to tempfile.

    Parameters:
    base64_file (str): Base64 file

    Returns:
    str: Path to tempfile
    '''
    with tempfile.NamedTemporaryFile(suffix=".wav", delete=False) as temp_file:
        temp_file.write(base64.b64decode(base64_file))

    return temp_file.name


@rp_debugger.FunctionTimer
def run_whisper_job(job):
    '''
    Run inference on the model.

    Parameters:
    job (dict): Input job containing the model parameters

    Returns:
    dict: The result of the prediction
    '''
    job_input = job['input']

    with rp_debugger.LineTimer('validation_step'):
        input_validation = validate(job_input, INPUT_VALIDATIONS)

        if 'errors' in input_validation:
            return {"error": input_validation['errors']}
        job_input = input_validation['validated_input']

<<<<<<< HEAD
    with rp_debugger.LineTimer('download_step'):
        job_input['audio'] = job_input.get('audio_data', download_files_from_urls(job['id'], [job_input['audio']])[0])
=======
    if not job_input.get('audio', False) and not job_input.get('audio_base64', False):
        return {'error': 'Must provide either audio or audio_base64'}

    if job_input.get('audio', False) and job_input.get('audio_base64', False):
        return {'error': 'Must provide either audio or audio_base64, not both'}

    if job_input.get('audio', False):
        with rp_debugger.LineTimer('download_step'):
            audio_input = download_files_from_urls(job['id'], [job_input['audio']])[0]

    if job_input.get('audio_base64', False):
        audio_input = base64_to_tempfile(job_input['audio_base64'])
>>>>>>> 75c67ed1

    with rp_debugger.LineTimer('prediction_step'):
        whisper_results = MODEL.predict(
            audio=audio_input,
            model_name=job_input["model"],
            transcription=job_input["transcription"],
            translate=job_input["translate"],
            language=job_input["language"],
            temperature=job_input["temperature"],
            best_of=job_input["best_of"],
            beam_size=job_input["beam_size"],
            patience=job_input["patience"],
            length_penalty=job_input["length_penalty"],
            suppress_tokens=job_input.get("suppress_tokens", "-1"),
            initial_prompt=job_input["initial_prompt"],
            condition_on_previous_text=job_input["condition_on_previous_text"],
            temperature_increment_on_fallback=job_input["temperature_increment_on_fallback"],
            compression_ratio_threshold=job_input["compression_ratio_threshold"],
            logprob_threshold=job_input["logprob_threshold"],
            no_speech_threshold=job_input["no_speech_threshold"],
            enable_vad=job_input["enable_vad"],
            word_timestamps=job_input["word_timestamps"]
        )

    with rp_debugger.LineTimer('cleanup_step'):
        rp_cleanup.clean(['input_objects'])

    return whisper_results


runpod.serverless.start({"handler": run_whisper_job})<|MERGE_RESOLUTION|>--- conflicted
+++ resolved
@@ -55,23 +55,21 @@
             return {"error": input_validation['errors']}
         job_input = input_validation['validated_input']
 
-<<<<<<< HEAD
-    with rp_debugger.LineTimer('download_step'):
-        job_input['audio'] = job_input.get('audio_data', download_files_from_urls(job['id'], [job_input['audio']])[0])
-=======
-    if not job_input.get('audio', False) and not job_input.get('audio_base64', False):
-        return {'error': 'Must provide either audio or audio_base64'}
+    if not job_input.get('audio', False) and not job_input.get('audio_base64', False) and not job_input.get('audio_data', False):
+        return {'error': 'Must provide either audio, audio_data or audio_base64'}
 
-    if job_input.get('audio', False) and job_input.get('audio_base64', False):
-        return {'error': 'Must provide either audio or audio_base64, not both'}
+    if job_input.get('audio', False) and job_input.get('audio_base64', False) and job_input.get('audio_data', False):
+        return {'error': 'Must provide either audio, audio_data or audio_base64, not multiple'}
 
     if job_input.get('audio', False):
         with rp_debugger.LineTimer('download_step'):
             audio_input = download_files_from_urls(job['id'], [job_input['audio']])[0]
 
+    if job_input.get('audio_data', False):
+        audio_input = job_input['audio_data']
+
     if job_input.get('audio_base64', False):
         audio_input = base64_to_tempfile(job_input['audio_base64'])
->>>>>>> 75c67ed1
 
     with rp_debugger.LineTimer('prediction_step'):
         whisper_results = MODEL.predict(
