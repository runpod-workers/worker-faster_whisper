--- conflicted
+++ resolved
@@ -30,11 +30,7 @@
 
 
 class Predictor:
-<<<<<<< HEAD
     """A Predictor class for the Whisper model with lazy loading"""
-=======
-    """A Predictor class for the Whisper model"""
->>>>>>> 2562641a
 
     def __init__(self):
         """Initializes the predictor with no models loaded."""
@@ -42,20 +38,6 @@
         self.model_lock = (
             threading.Lock()
         )  # Lock for thread-safe model loading/unloading
-
-<<<<<<< HEAD
-    # Removed load_model method
-=======
-    def load_model(self, model_name):
-        """Load the model from the weights folder."""
-        loaded_model = WhisperModel(
-            model_name,
-            device="cuda" if rp_cuda.is_available() else "cpu",
-            compute_type="float16" if rp_cuda.is_available() else "int8",
-        )
-
-        return model_name, loaded_model
->>>>>>> 2562641a
 
     def setup(self):
         """No models are pre-loaded. Setup is minimal."""
@@ -147,12 +129,9 @@
         else:
             temperature = [temperature]
 
-<<<<<<< HEAD
         # Note: FasterWhisper's transcribe might release the GIL, potentially allowing
         # other threads to acquire the model_lock if transcribe is lengthy.
         # If issues arise, the lock might need to encompass the transcribe call too.
-=======
->>>>>>> 2562641a
         segments, info = list(
             model.transcribe(
                 str(audio),
@@ -170,11 +149,7 @@
                 initial_prompt=initial_prompt,
                 prefix=None,
                 suppress_blank=True,
-<<<<<<< HEAD
                 suppress_tokens=[-1],  # Might need conversion from string
-=======
-                suppress_tokens=[-1],
->>>>>>> 2562641a
                 without_timestamps=False,
                 max_initial_timestamp=1.0,
                 word_timestamps=word_timestamps,
@@ -190,7 +165,6 @@
         # Handle translation if requested
         translation_output = None
         if translate:
-<<<<<<< HEAD
             translation_segments, _ = model.transcribe(
                 str(audio),
                 task="translate",
@@ -198,10 +172,6 @@
             )
             translation_output = format_segments(
                 translation, list(translation_segments)
-=======
-            translation_segments, translation_info = model.transcribe(
-                str(audio), task="translate", temperature=temperature
->>>>>>> 2562641a
             )
 
         results = {
@@ -217,29 +187,21 @@
             word_timestamps_list = []
             for segment in segments:
                 for word in segment.words:
-<<<<<<< HEAD
                     word_timestamps_list.append(
-=======
-                    word_timestamps.append(
->>>>>>> 2562641a
                         {
                             "word": word.word,
                             "start": word.start,
                             "end": word.end,
                         }
                     )
-<<<<<<< HEAD
             results["word_timestamps"] = word_timestamps_list
-=======
-            results["word_timestamps"] = word_timestamps
->>>>>>> 2562641a
 
         return results
 
+
 def serialize_segments(transcript):
     """
     Serialize the segments to be returned in the API response.
-<<<<<<< HEAD
     """
     return [
         {
@@ -260,24 +222,6 @@
 
 def format_segments(format_type, segments):
     """
-=======
-    '''
-    return [{
-        "id": segment.id,
-        "seek": segment.seek,
-        "start": segment.start,
-        "end": segment.end,
-        "text": segment.text,
-        "tokens": segment.tokens,
-        "temperature": segment.temperature,
-        "avg_logprob": segment.avg_logprob,
-        "compression_ratio": segment.compression_ratio,
-        "no_speech_prob": segment.no_speech_prob
-    } for segment in transcript]
-
-def format_segments(format, segments):
-    '''
->>>>>>> 2562641a
     Format the segments to the desired format
     """
 
@@ -301,10 +245,7 @@
     result = ""
 
     for segment in transcript:
-<<<<<<< HEAD
         # Using the consistent timestamp format from previous PR
-=======
->>>>>>> 2562641a
         result += f"{format_timestamp(segment.start, always_include_hours=True)} --> {format_timestamp(segment.end, always_include_hours=True)}\n"
         result += f"{segment.text.strip().replace('-->', '->')}\n"
         result += "\n"
