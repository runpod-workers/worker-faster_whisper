"""
This file contains the Predictor class, which is used to run predictions on the
Whisper model. It is based on the Predictor class from the original Whisper
repository, with some modifications to make it work with the RP platform.
"""

from concurrent.futures import ThreadPoolExecutor
import numpy as np

from runpod.serverless.utils import rp_cuda

from faster_whisper import WhisperModel
from faster_whisper.utils import format_timestamp


class Predictor:
    """ A Predictor class for the Whisper model """

    def __init__(self):
        self.models = {}

    def load_model(self, model_name):
        """ Load the model from the weights folder. """
        loaded_model = WhisperModel(
            model_name,
            device="cuda" if rp_cuda.is_available() else "cpu",
            compute_type="float16" if rp_cuda.is_available() else "int8")

        return model_name, loaded_model

<<<<<<< HEAD
        model_names = ["large-v2"]
=======
    def setup(self):
        """Load the model into memory to make running multiple predictions efficient"""
        model_names = ["tiny", "base", "small", "medium", "large-v1", "large-v2"]
>>>>>>> 75c67ed1
        with ThreadPoolExecutor() as executor:
            for model_name, model in executor.map(self.load_model, model_names):
                if model_name is not None:
                    self.models[model_name] = model

    def predict(
        self,
        audio,
<<<<<<< HEAD
        model_name="large-v2",
        transcription="plain text",
=======
        model_name="base",
        transcription="plain_text",
>>>>>>> 75c67ed1
        translate=False,
        language=None,
        temperature=0,
        best_of=5,
        beam_size=5,
        patience=1,
        length_penalty=None,
        suppress_tokens="-1",
        initial_prompt=None,
        condition_on_previous_text=True,
        temperature_increment_on_fallback=0.2,
        compression_ratio_threshold=2.4,
        logprob_threshold=-1.0,
        no_speech_threshold=0.6,
<<<<<<< HEAD
        vad_filter=False,
=======
        enable_vad=False,
>>>>>>> 75c67ed1
        word_timestamps=False
    ):
        """
        Run a single prediction on the model
        """
        model = self.models.get(model_name)
        if not model:
            raise ValueError(f"Model '{model_name}' not found.")

        if temperature_increment_on_fallback is not None:
            temperature = tuple(
                np.arange(temperature, 1.0 + 1e-6, temperature_increment_on_fallback)
            )
        else:
            temperature = [temperature]

        segments, info = list(model.transcribe(audio if isinstance(audio, str) else np.array(audio),
                                               language=language,
                                               task="transcribe",
                                               beam_size=beam_size,
                                               best_of=best_of,
                                               patience=patience,
                                               length_penalty=length_penalty,
                                               temperature=temperature,
                                               compression_ratio_threshold=compression_ratio_threshold,
                                               log_prob_threshold=logprob_threshold,
                                               no_speech_threshold=no_speech_threshold,
                                               condition_on_previous_text=condition_on_previous_text,
                                               initial_prompt=initial_prompt,
                                               prefix=None,
                                               suppress_blank=True,
                                               suppress_tokens=[-1],
                                               without_timestamps=False,
                                               max_initial_timestamp=1.0,
                                               word_timestamps=word_timestamps,
<<<<<<< HEAD
                                               vad_filter=vad_filter
=======
                                               vad_filter=enable_vad
>>>>>>> 75c67ed1
                                               ))

        segments = list(segments)

        if transcription == "plain_text":
            transcription = " ".join([segment.text.lstrip() for segment in segments])
        elif transcription == "formatted_text":
            transcription = "\n".join([segment.text.lstrip() for segment in segments])
        elif transcription == "srt":
            transcription = write_srt(segments)
        else:
            transcription = write_vtt(segments)

        if translate:
<<<<<<< HEAD
            translation_segments, translation_info = model.transcribe(audio, task="translate", temperature=temperature
                                                                      )
=======
            translation_segments, translation_info = model.transcribe(
                str(audio),
                task="translate",
                temperature=temperature
            )
>>>>>>> 75c67ed1

        results = {
            "segments": format_segments(segments),
            "detected_language": info.language,
            "transcription": transcription,
            "translation": write_srt(translation_segments) if translate else None,
            "device": "cuda" if rp_cuda.is_available() else "cpu",
            "model": model_name,
        }

        if word_timestamps:
            word_timestamps = []
            for segment in segments:
                for word in segment.words:
                    word_timestamps.append({
                        "word": word.word,
                        "start": word.start,
                        "end": word.end,
                    })
            results["word_timestamps"] = word_timestamps


        return results


def format_segments(transcript):
    '''
    Format the segments to be returned in the API response.
    '''
    return [{
        "id": segment.id,
        "seek": segment.seek,
        "start": segment.start,
        "end": segment.end,
        "text": segment.text,
        "tokens": segment.tokens,
        "temperature": segment.temperature,
        "avg_logprob": segment.avg_logprob,
        "compression_ratio": segment.compression_ratio,
        "no_speech_prob": segment.no_speech_prob
    } for segment in transcript]


def write_vtt(transcript):
    '''
    Write the transcript in VTT format.
    '''
    result = ""

    for segment in transcript:
        result += f"{format_timestamp(segment.start)} --> {format_timestamp(segment.end)}\n"
        result += f"{segment.text.strip().replace('-->', '->')}\n"
        result += "\n"

    return result


def write_srt(transcript):
    '''
    Write the transcript in SRT format.
    '''
    result = ""

    for i, segment in enumerate(transcript, start=1):
        result += f"{i}\n"
        result += f"{format_timestamp(segment.start, always_include_hours=True, decimal_marker=',')} --> "
        result += f"{format_timestamp(segment.end, always_include_hours=True, decimal_marker=',')}\n"
        result += f"{segment.text.strip().replace('-->', '->')}\n"
        result += "\n"

    return result<|MERGE_RESOLUTION|>--- conflicted
+++ resolved
@@ -28,13 +28,9 @@
 
         return model_name, loaded_model
 
-<<<<<<< HEAD
-        model_names = ["large-v2"]
-=======
     def setup(self):
         """Load the model into memory to make running multiple predictions efficient"""
-        model_names = ["tiny", "base", "small", "medium", "large-v1", "large-v2"]
->>>>>>> 75c67ed1
+        model_names = ["large-v2"]
         with ThreadPoolExecutor() as executor:
             for model_name, model in executor.map(self.load_model, model_names):
                 if model_name is not None:
@@ -43,13 +39,8 @@
     def predict(
         self,
         audio,
-<<<<<<< HEAD
         model_name="large-v2",
-        transcription="plain text",
-=======
-        model_name="base",
         transcription="plain_text",
->>>>>>> 75c67ed1
         translate=False,
         language=None,
         temperature=0,
@@ -64,11 +55,7 @@
         compression_ratio_threshold=2.4,
         logprob_threshold=-1.0,
         no_speech_threshold=0.6,
-<<<<<<< HEAD
-        vad_filter=False,
-=======
         enable_vad=False,
->>>>>>> 75c67ed1
         word_timestamps=False
     ):
         """
@@ -104,11 +91,7 @@
                                                without_timestamps=False,
                                                max_initial_timestamp=1.0,
                                                word_timestamps=word_timestamps,
-<<<<<<< HEAD
-                                               vad_filter=vad_filter
-=======
                                                vad_filter=enable_vad
->>>>>>> 75c67ed1
                                                ))
 
         segments = list(segments)
@@ -123,16 +106,11 @@
             transcription = write_vtt(segments)
 
         if translate:
-<<<<<<< HEAD
-            translation_segments, translation_info = model.transcribe(audio, task="translate", temperature=temperature
-                                                                      )
-=======
             translation_segments, translation_info = model.transcribe(
-                str(audio),
+                audio,
                 task="translate",
                 temperature=temperature
             )
->>>>>>> 75c67ed1
 
         results = {
             "segments": format_segments(segments),
