<<<<<<< HEAD
from faster_whisper.utils import download_model

model_names = [
    "tiny",
    "base",
    "small",
    "medium",
    "large-v1",
    "large-v2",
    "large-v3",
    "turbo",
]


def download_model_weights(selected_model):
    """
    Download model weights.
    """
    print(f"Downloading {selected_model}...")
    download_model(selected_model, cache_dir=None)
    print(f"Finished downloading {selected_model}.")


# Loop through models sequentially
for model_name in model_names:
    download_model_weights(model_name)

print("Finished downloading all models.")
=======
from concurrent.futures import ThreadPoolExecutor
from faster_whisper import WhisperModel

model_names = ["tiny", "base", "small", "medium", "large-v1", "large-v2", "large-v3", "distil-large-v2", "distil-large-v3"]


def load_model(selected_model):
    '''
    Load and cache models in parallel
    '''
    for _attempt in range(5):
        while True:
            try:
                loaded_model = WhisperModel(
                    selected_model, device="cpu", compute_type="int8")
            except (AttributeError, OSError):
                continue

            break

    return selected_model, loaded_model


models = {}

with ThreadPoolExecutor() as executor:
    for model_name, model in executor.map(load_model, model_names):
        if model_name is not None:
            models[model_name] = model
>>>>>>> 2562641a
<|MERGE_RESOLUTION|>--- conflicted
+++ resolved
@@ -1,4 +1,3 @@
-<<<<<<< HEAD
 from faster_whisper.utils import download_model
 
 model_names = [
@@ -9,6 +8,8 @@
     "large-v1",
     "large-v2",
     "large-v3",
+    "distil-large-v2",
+    "distil-large-v3",
     "turbo",
 ]
 
@@ -26,35 +27,4 @@
 for model_name in model_names:
     download_model_weights(model_name)
 
-print("Finished downloading all models.")
-=======
-from concurrent.futures import ThreadPoolExecutor
-from faster_whisper import WhisperModel
-
-model_names = ["tiny", "base", "small", "medium", "large-v1", "large-v2", "large-v3", "distil-large-v2", "distil-large-v3"]
-
-
-def load_model(selected_model):
-    '''
-    Load and cache models in parallel
-    '''
-    for _attempt in range(5):
-        while True:
-            try:
-                loaded_model = WhisperModel(
-                    selected_model, device="cpu", compute_type="int8")
-            except (AttributeError, OSError):
-                continue
-
-            break
-
-    return selected_model, loaded_model
-
-
-models = {}
-
-with ThreadPoolExecutor() as executor:
-    for model_name, model in executor.map(load_model, model_names):
-        if model_name is not None:
-            models[model_name] = model
->>>>>>> 2562641a
+print("Finished downloading all models.")